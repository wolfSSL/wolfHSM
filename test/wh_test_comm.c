--- conflicted
+++ resolved
@@ -270,15 +270,10 @@
 
             WH_TEST_ASSERT_MSG((ret == WH_ERROR_NOTREADY) || (0 == ret),
                                "Server RecvRequest: ret=%d", ret);
-<<<<<<< HEAD
+
 #if defined(WH_CONFIG_TEST_VERBOSE)
            if(ret != WH_ERROR_NOTREADY) {
                printf("Server RecvRequest:%d, flags %x, type:%x, seq:%d, len:%d, "
-
-=======
-#if defined(WH_CFG_TEST_VERBOSE)
-            printf("Server RecvRequest:%d, flags %x, type:%x, seq:%d, len:%d, "
->>>>>>> 61d8c6b9
                    "%s\n",
                    ret, rx_req_flags, rx_req_type, rx_req_seq, rx_req_len,
                    rx_req);
@@ -299,14 +294,10 @@
 
             WH_TEST_ASSERT_MSG((ret == WH_ERROR_NOTREADY) || (0 == ret),
                                "Server SendResponse: ret=%d", ret);
-<<<<<<< HEAD
+
 #if defined(WH_CONFIG_TEST_VERBOSE)
             if(ret != WH_ERROR_NOTREADY) {
                 printf("Server SendResponse:%d, flags %x, type:%x, seq:%d, len:%d, "
-=======
-#if defined(WH_CFG_TEST_VERBOSE)
-            printf("Server SendResponse:%d, flags %x, type:%x, seq:%d, len:%d, "
->>>>>>> 61d8c6b9
                    "%s\n",
                    ret, rx_req_flags, rx_req_type, rx_req_seq, tx_resp_len,
                    tx_resp);
