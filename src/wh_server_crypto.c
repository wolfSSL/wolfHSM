/*
 * Copyright (C) 2024 wolfSSL Inc.
 *
 * This file is part of wolfHSM.
 *
 * wolfHSM is free software; you can redistribute it and/or modify
 * it under the terms of the GNU General Public License as published by
 * the Free Software Foundation; either version 3 of the License, or
 * (at your option) any later version.
 *
 * wolfHSM is distributed in the hope that it will be useful,
 * but WITHOUT ANY WARRANTY; without even the implied warranty of
 * MERCHANTABILITY or FITNESS FOR A PARTICULAR PURPOSE.  See the
 * GNU General Public License for more details.
 *
 * You should have received a copy of the GNU General Public License
 * along with wolfHSM.  If not, see <http://www.gnu.org/licenses/>.
 */
/*
 * src/wh_server/cryptocb.c
 *
 */

/* Pick up compile-time configuration */
#include "wolfhsm/wh_settings.h"

/* System libraries */
#include <stdint.h>
#include <stddef.h>  /* For NULL */
#include <string.h>  /* For memset, memcpy */

#ifndef WOLFHSM_CFG_NO_CRYPTO

#include "wolfssl/wolfcrypt/settings.h"
#include "wolfssl/wolfcrypt/types.h"
#include "wolfssl/wolfcrypt/error-crypt.h"

#include "wolfhsm/wh_error.h"
#include "wolfhsm/wh_packet.h"
#include "wolfhsm/wh_server_keystore.h"
#include "wolfhsm/wh_server_crypto.h"

#include "wolfhsm/wh_server.h"

#if defined(DEBUG_CRYPTOCB) || defined(DEBUG_CRYPTOCB_VERBOSE)
#include <stdio.h>
#endif

#ifndef NO_RSA
static int hsmCacheKeyRsa(whServerContext* server, RsaKey* key,
        whKeyId keyId, whNvmFlags flags, uint32_t label_len, uint8_t* label)
{
<<<<<<< HEAD
    /* III server!=NULL, keyId != ERASED */
    int ret = 0;
    int slotIdx = 0;
    whNvmMetadata* meta = NULL;
    uint8_t* buffer = NULL;
    int derSize = 0;

    /* get a free slot */
    slotIdx = hsmCacheFindSlot(server);
    if (slotIdx < 0) {
        ret = slotIdx;
    }
#ifdef DEBUG_CRYPTOCB_VERBOSE
    printf("[server] CacheKeyRsa findSlot:%d\n", slotIdx);
#endif

    if (ret == 0) {
        meta = server->cache[slotIdx].meta;
        if (label_len > sizeof(meta->label)) {
            label_len = sizeof(meta->label);
        }
        buffer = (uint8_t*)&server->cache[slotIdx].buffer;
        derSize = sizeof(server->cache[slotIdx].buffer);
        server->cache[slotIdx].commited = 0;
    }

    if (ret == 0) {
        /* Serialize the key to DER format */
        XMEMSET((uint8_t*)&server->cache[slotIdx], 0, sizeof(whServerCacheSlot));
        derSize = wc_RsaKeyToDer(key, buffer, derSize);
        if (derSize < 0) {
            ret = derSize;
        }
#ifdef DEBUG_CRYPTOCB_VERBOSE
        printf("[server] CacheKeyRsa RsaKeyToDer:%d\n", derSize);
#endif
=======
    uint8_t* cacheBuf;
    whNvmMetadata* cacheMeta;
    int ret = 0;
    /* wc_RsaKeyToDer doesn't have a length check option so we need to just pass
     * the big key size if compiled */
    const uint16_t keySz = WOLFHSM_CFG_SERVER_KEYCACHE_BIG_BUFSIZE;
    whKeyId keyId = WH_KEYTYPE_CRYPTO;
    /* get a free slot */
    ret = hsmCacheFindSlotAndZero(server, keySz, &cacheBuf, &cacheMeta);
    if (ret == 0)
        ret = hsmGetUniqueId(server, &keyId);
    if (ret == 0) {
        /* export key */
        /* TODO: Fix wolfCrypto to allow KeyToDer when KEY_GEN is NOT set */
        ret = wc_RsaKeyToDer(key, cacheBuf, keySz);
>>>>>>> b1218c0a
    }

    if (ret == 0) {
        /* set meta */
<<<<<<< HEAD
        meta->id = keyId;
        meta->len = derSize;
        meta->flags = flags;
        meta->access = WH_NVM_ACCESS_ANY;

        if (    (label != NULL) &&
                (label_len > 0) ) {
            XMEMCPY(meta->label, label, label_len);
        }
=======
        cacheMeta->id = keyId;
        cacheMeta->len = ret;
        /* export keyId */
        *outId = keyId;
        ret = 0;
>>>>>>> b1218c0a
    }
    return ret;
}

static int hsmLoadKeyRsa(whServerContext* server, RsaKey* key, whKeyId keyId)
{
    uint8_t* cacheBuf;
    whNvmMetadata* cacheMeta;
    int ret = 0;
    uint32_t idx = 0;
<<<<<<< HEAD
    uint32_t size;
    keyId = WH_MAKE_KEYID(WH_KEYTYPE_CRYPTO, server->comm->client_id, keyId);
=======
    keyId |= (WH_KEYTYPE_CRYPTO | (server->comm->client_id << 8));
>>>>>>> b1218c0a
    /* freshen the key */
    ret = hsmFreshenKey(server, keyId, &cacheBuf, &cacheMeta);
    /* decode the key */
    if (ret == 0) {
        ret = wc_RsaPrivateKeyDecode(cacheBuf, (word32*)&idx, key,
            cacheMeta->len);
    }
    return ret;
}

#ifdef WOLFSSL_KEY_GEN
static int hsmCryptoRsaKeyGen(whServerContext* server, whPacket* packet,
    uint16_t* size)
{
    RsaKey rsa[1] = {0};
    int ret = 0;
    uint8_t* out =      (uint8_t*)(&packet->pkRsakgRes + 1);
    word32 out_size =   (word32)(WOLFHSM_CFG_COMM_DATA_LEN -
                              (out - (uint8_t*)packet));
    int key_size = packet->pkRsakgReq.size;
    long e = packet->pkRsakgReq.e;
    /* Force incoming key_id to have correct user/type */
    whKeyId keyId = WH_MAKE_KEYID(WH_KEYTYPE_CRYPTO,
            server->comm->client_id, packet->pkRsakgReq.keyId);
    whNvmFlags flags = packet->pkRsakgReq.flags;
    uint8_t label[WH_NVM_LABEL_LEN] = { 0 };

    XMEMCPY(label, packet->pkRsakgReq.label, sizeof(label));

    /* init the rsa key */
<<<<<<< HEAD
    ret = wc_InitRsaKey_ex(rsa, NULL, server->crypto->devId);
    /* make the rsa key with the given params */
    if (ret == 0) {
#ifdef DEBUG_CRYPTOCB_VERBOSE
        printf("[server] MakeRsaKey: size:%d, e:%ld\n", key_size, e);
=======
    ret = wc_InitRsaKey_ex(server->crypto->algoCtx.rsa, NULL,
        server->crypto->devId);
    /* make the rsa key with the given params */
    if (ret == 0) {
#ifdef DEBUG_CRYPTOCB_VERBOSE
        printf("[server] -MakeRsaKey: size:%u, e:%u\n",
                (word32)packet->pkRsakgReq.size, packet->pkRsakgReq.e);
>>>>>>> b1218c0a
#endif
        ret = wc_MakeRsaKey(rsa, key_size, e, server->crypto->rng);
#ifdef DEBUG_CRYPTOCB_VERBOSE
<<<<<<< HEAD
        printf("[server] MakeRsaKey: ret:%d\n",ret);
=======
        printf("[server] -MakeRsaKey: ret:%d\n",ret);
>>>>>>> b1218c0a
#endif

        /* Check incoming flags */
        if ( ret == 0) {
            if (flags & WH_NVM_FLAGS_EPHEMERAL) {
                /* Must export the key. Ignore remaining flags, label, and id */
                out_size = wc_RsaKeyToDer(rsa, out, out_size);
#ifdef DEBUG_CRYPTOCB_VERBOSE
<<<<<<< HEAD
                printf("[server] RsaKeyGen RsaKeyToDer:%d\n", out_size);
=======
        printf("[server] -CacheKey: keyId:%u, ret:%d\n", keyId, ret);
>>>>>>> b1218c0a
#endif
                if (out_size < 0) {
                    ret = out_size;
                } else {
                    packet->pkRsakgRes.keyId = 0;
                    packet->pkRsakgRes.len = out_size;
                }
            } else {
                /* Generate a new id if necessary */
                if (WH_KEYID_ISERASED(keyId)) {
                    ret = hsmGetUniqueId(server, &keyId);
#ifdef DEBUG_CRYPTOCB_VERBOSE
                printf("[server] RsaKeyGen UniqueId: keyId:%u, ret:%d\n", keyId, ret);
#endif

                }

                /* Must cache the key */
                ret = hsmCacheKeyRsa(server, rsa,
                        keyId, flags, sizeof(label), label);
#ifdef DEBUG_CRYPTOCB_VERBOSE
                printf("[server] RsaKeyGen CacheKeyRsa: keyId:%u, ret:%d\n", keyId, ret);
#endif
                packet->pkRsakgRes.keyId = (keyId & WH_KEYID_MASK);
                packet->pkRsakgRes.len = 0;
            }
        }
        wc_FreeRsaKey(rsa);
    }

    if (ret == 0) {
        /* set the assigned id */
        *size = WH_PACKET_STUB_SIZE +
                sizeof(packet->pkRsakgRes) +
                packet->pkRsakgRes.len;
    }
    return ret;
}
#endif /* WOLFSSL_KEY_GEN */

static int hsmCryptoRsaFunction(whServerContext* server, whPacket* packet,
    uint16_t* size)
{
    int ret;
    word32 len;
    /* in and out are after the fixed size fields */
    byte* in = (uint8_t*)(&packet->pkRsaReq + 1);
    byte* out = (uint8_t*)(&packet->pkRsaRes + 1);
    whKeyId key_id = WH_MAKE_KEYID(WH_KEYTYPE_CRYPTO,
            server->comm->client_id, packet->pkRsaReq.keyId);
    /* init rsa key */
    ret = wc_InitRsaKey_ex(server->crypto->algoCtx.rsa, NULL,
        server->crypto->devId);
    /* load the key from the keystore */
    if (ret == 0) {
        ret = hsmLoadKeyRsa(server, server->crypto->algoCtx.rsa, key_id);
#ifdef DEBUG_CRYPTOCB_VERBOSE
<<<<<<< HEAD
        printf("[server] LoadKeyRsa keyid %u:%d\n", key_id,ret);
=======
        printf("[server] -LoadKeyRsa keyid %u:%d\n", packet->pkRsaReq.keyId,ret);
>>>>>>> b1218c0a
#endif
    }
    /* do the rsa operation */
    if (ret == 0) {
        len = packet->pkRsaReq.outLen;
#ifdef DEBUG_CRYPTOCB_VERBOSE
<<<<<<< HEAD
        printf("[server] RSAFunction in:%p %u, out:%p, opType:%d\n",
=======
        printf("[server] -RSAFunction in:%p %u, out:%p, opType:%d\n",
>>>>>>> b1218c0a
                in, packet->pkRsaReq.inLen, out, packet->pkRsaReq.opType);
#endif
        ret = wc_RsaFunction(in, packet->pkRsaReq.inLen, out, &len,
            packet->pkRsaReq.opType, server->crypto->algoCtx.rsa, server->crypto->rng);
#ifdef DEBUG_CRYPTOCB_VERBOSE
<<<<<<< HEAD
        printf("[server] RSAFunction outLen:%d, ret:%d\n", len, ret);
=======
        printf("[server] -RSAFunction outLen:%d, ret:%d\n", len, ret);
>>>>>>> b1218c0a
#endif
    }
    /* free the key */
    wc_FreeRsaKey(server->crypto->algoCtx.rsa);
    if (ret == 0) {
        /*set outLen */
        packet->pkRsaRes.outLen = len;
        *size = WH_PACKET_STUB_SIZE + sizeof(packet->pkRsaRes) + len;
    }
    return ret;
}

static int hsmCryptoRsaGetSize(whServerContext* server, whPacket* packet,
    uint16_t* size)
{
    int ret;
    RsaKey rsa[1] = {0};
    whKeyId key_id= WH_MAKE_KEYID(WH_KEYTYPE_CRYPTO,
            server->comm->client_id,
            packet->pkRsaGetSizeReq.keyId);
    int key_size = 0;
    /* init rsa key */
<<<<<<< HEAD
    ret = wc_InitRsaKey_ex(rsa, NULL, server->crypto->devId);
=======
    ret = wc_InitRsaKey_ex(server->crypto->algoCtx.rsa, NULL,
        server->crypto->devId);
>>>>>>> b1218c0a
    /* load the key from the keystore */
    if (ret == 0) {
        ret = hsmLoadKeyRsa(server, rsa, key_id);
        /* get the size */
        if (ret == 0) {
            key_size = wc_RsaEncryptSize(rsa);
            if (key_size < 0) {
                ret = key_size;
            }
        }
        wc_FreeRsaKey(rsa);
    }
    if (ret == 0) {
        /*set keySize */
        packet->pkRsaGetSizeRes.keySize = key_size;
        *size = WH_PACKET_STUB_SIZE + sizeof(packet->pkRsaGetSizeRes);
    }
#ifdef DEBUG_CRYPTOCB_VERBOSE
        printf("[server] RsaGetSize keyId:%d, key_size:%d, ret:%d\n",
                key_id, key_size, ret);
#endif
    return ret;
}
#endif /* !NO_RSA */

#ifdef HAVE_CURVE25519
static int hsmCacheKeyCurve25519(whServerContext* server, curve25519_key* key,
    whKeyId* outId)
{
    uint8_t* cacheBuf;
    whNvmMetadata* cacheMeta;
    int ret;
    word32 privSz = CURVE25519_KEYSIZE;
    word32 pubSz = CURVE25519_KEYSIZE;
    whKeyId keyId = WH_KEYTYPE_CRYPTO;
    const uint16_t keySz = CURVE25519_KEYSIZE * 2;
    /* get a free slot */
    ret = hsmCacheFindSlotAndZero(server, keySz, &cacheBuf,
        &cacheMeta);
    if (ret == 0)
        ret = hsmGetUniqueId(server, &keyId);
    if (ret == 0) {
        /* export key */
        ret = wc_curve25519_export_key_raw(key, cacheBuf + CURVE25519_KEYSIZE,
            &privSz, cacheBuf, &pubSz);
    }
    if (ret == 0) {
        /* set meta */
        cacheMeta->id = keyId;
        cacheMeta->len = keySz;
        /* export keyId */
        *outId = keyId;
    }
    return ret;
}

static int hsmLoadKeyCurve25519(whServerContext* server, curve25519_key* key,
    whKeyId keyId)
{
    uint8_t* cacheBuf;
    whNvmMetadata* cacheMeta;
    int ret = 0;
    uint32_t privSz = CURVE25519_KEYSIZE;
    uint32_t pubSz = CURVE25519_KEYSIZE;
    keyId |= WH_KEYTYPE_CRYPTO;
    /* freshen the key */
    ret = hsmFreshenKey(server, keyId, &cacheBuf, &cacheMeta);
    /* decode the key */
    if (ret == 0)
        ret = wc_curve25519_import_public(cacheBuf, (word32)pubSz, key);
    /* only import private if what we got back holds 2 keys */
    if (ret == 0 && cacheMeta->len == CURVE25519_KEYSIZE * 2) {
        ret = wc_curve25519_import_private( cacheBuf + pubSz, (word32)privSz,
            key);
    }
    return ret;
}

static int hsmCryptoCurve25519KeyGen(whServerContext* server, whPacket* packet,
    uint16_t* size)
{
    int ret;
    whKeyId keyId = WH_KEYID_ERASED;
    /* init private key */
    ret = wc_curve25519_init_ex(server->crypto->algoCtx.curve25519Private, NULL,
        server->crypto->devId);
    /* make the key */
    if (ret == 0) {
        ret = wc_curve25519_make_key(server->crypto->rng,
            (word32)packet->pkCurve25519kgReq.sz,
            server->crypto->algoCtx.curve25519Private);
    }
    /* cache the generated key */
    if (ret == 0) {
        ret = hsmCacheKeyCurve25519(server,
            server->crypto->algoCtx.curve25519Private, &keyId);
    }
    /* set the assigned id */
    wc_curve25519_free(server->crypto->algoCtx.curve25519Private);
    if (ret == 0) {
        /* send only keyId */
        packet->pkCurve25519kgRes.keyId = (keyId & WH_KEYID_MASK);
        *size = WH_PACKET_STUB_SIZE + sizeof(packet->pkCurve25519kgRes);
    }
    return ret;
}

static int hsmCryptoCurve25519(whServerContext* server, whPacket* packet,
    uint16_t* size)
{
    int ret;
    word32 len;
    /* out is after the fixed size fields */
    byte* out = (uint8_t*)(&packet->pkCurve25519Res + 1);
    /* init ecc key */
    ret = wc_curve25519_init_ex(server->crypto->algoCtx.curve25519Private, NULL,
        server->crypto->devId);
    if (ret == 0) {
        ret = wc_curve25519_init_ex(server->crypto->pubKey.curve25519Public,
            NULL, server->crypto->devId);
    }
    /* load the private key */
    if (ret == 0) {
        ret = hsmLoadKeyCurve25519(server,
            server->crypto->algoCtx.curve25519Private,
            WH_MAKE_KEYID(WH_KEYTYPE_CRYPTO,
            server->comm->client_id,
            packet->pkCurve25519Req.privateKeyId));
    }
    /* load the public key */
    if (ret == 0) {
        ret = hsmLoadKeyCurve25519(server,
            server->crypto->pubKey.curve25519Public,
            WH_MAKE_KEYID(WH_KEYTYPE_CRYPTO,
            server->comm->client_id,
            packet->pkCurve25519Req.publicKeyId));
    }
    /* make shared secret */
    if (ret == 0) {
        len = CURVE25519_KEYSIZE;
        ret = wc_curve25519_shared_secret_ex(
            server->crypto->algoCtx.curve25519Private,
            server->crypto->pubKey.curve25519Public, out, (word32*)&len,
            packet->pkCurve25519Req.endian);
    }
    wc_curve25519_free(server->crypto->algoCtx.curve25519Private);
    wc_curve25519_free(server->crypto->pubKey.curve25519Public);
    if (ret == 0) {
        *size = WH_PACKET_STUB_SIZE + sizeof(packet->pkCurve25519Res) +
            len;
        packet->pkCurve25519Res.sz = len;
    }
    return ret;
}
#endif /* HAVE_CURVE25519 */

#ifdef HAVE_ECC
static int hsmCacheKeyEcc(whServerContext* server, ecc_key* key, whKeyId* outId)
{
    uint8_t* cacheBuf;
    whNvmMetadata* cacheMeta;
    int ret;
    word32 qxLen = 0;
    word32 qyLen = 0;
    word32 qdLen = 0;
    whKeyId keyId = WH_MAKE_KEYID(WH_KEYTYPE_CRYPTO, server->comm->client_id, WH_KEYID_ERASED);
    byte* qxBuf = NULL;
    byte* qyBuf = NULL;
    byte* qdBuf = NULL;
    /* get a free slot */
    ret = hsmCacheFindSlotAndZero(server, qxLen + qyLen + qdLen, &cacheBuf,
        &cacheMeta);
<<<<<<< HEAD
    if (ret == 0) {
=======
    if (ret == 0)
>>>>>>> b1218c0a
        ret = hsmGetUniqueId(server, &keyId);
    /* export key */
    if (ret == 0) {
        if (key->type != ECC_PRIVATEKEY_ONLY) {
            qxLen = qyLen = key->dp->size;
            qxBuf = cacheBuf;
            qyBuf = qxBuf + qxLen;
        }
        if (key->type == ECC_PRIVATEKEY_ONLY || key->type == ECC_PRIVATEKEY) {
            qdLen = key->dp->size;
            if (key->type == ECC_PRIVATEKEY_ONLY) {
                qdBuf = cacheBuf;
            }
            else {
                qdBuf = qyBuf + qyLen;
            }
        }
        ret = wc_ecc_export_private_raw(key, qxBuf, &qxLen, qyBuf, &qyLen,
            qdBuf, &qdLen);
    }
    if (ret == 0) {
        /* set meta */
        cacheMeta->id = keyId;
        cacheMeta->len = qxLen + qyLen + qdLen;
        /* export keyId */
        *outId = keyId;
    }
    return ret;
}

static int hsmLoadKeyEcc(whServerContext* server, ecc_key* key, uint16_t keyId,
    int curveId)
{
    uint8_t* cacheBuf;
    whNvmMetadata* cacheMeta;
    int ret;
    int curveIdx;
    word32 qxLen = 0;
    word32 qyLen = 0;
    word32 qdLen = 0;
    word32 keySz;
    byte* qxBuf = NULL;
    byte* qyBuf = NULL;
    byte* qdBuf = NULL;
    keyId = WH_MAKE_KEYID(WH_KEYTYPE_CRYPTO, server->comm->client_id, keyId);
    /* freshen the key */
    ret = hsmFreshenKey(server, keyId, &cacheBuf, &cacheMeta);
    /* get the size by curveId */
    if (ret >= 0) {
        ret = curveIdx = wc_ecc_get_curve_idx(curveId);
        if (curveIdx != ECC_CURVE_INVALID) {
            keySz = ecc_sets[curveIdx].size;
        }
    }
    /* decode the key */
    if (ret >= 0) {
        /* determine which buffers should be set by size, wc_ecc_import_unsigned
         * will set the key type accordingly */
        if (cacheMeta->len == keySz * 3) {
            qxLen = qyLen = qdLen = keySz;
            qxBuf = cacheBuf;
            qyBuf = qxBuf + qxLen;
            qdBuf = qyBuf + qyLen;
        }
        else if (cacheMeta->len == keySz * 2) {
            qxLen = qyLen = keySz;
            qxBuf = cacheBuf;
            qyBuf = qxBuf + qxLen;
        }
        else {
            qxLen = qyLen = qdLen = keySz;
            qdBuf = cacheBuf;
        }
        ret = wc_ecc_import_unsigned(key, qxBuf, qyBuf, qdBuf, curveId);
    }
    return ret;
}

static int hsmCryptoEcKeyGen(whServerContext* server, whPacket* packet,
    uint16_t* size)
{
    int ret;
    whKeyId keyId = WH_KEYID_ERASED;
    /* init ecc key */
    ret = wc_ecc_init_ex(server->crypto->algoCtx.eccPrivate, NULL,
        server->crypto->devId);
    /* generate the key the key */
    if (ret == 0) {
        ret = wc_ecc_make_key_ex(server->crypto->rng,
            (word32)packet->pkEckgReq.sz, server->crypto->algoCtx.eccPrivate,
            packet->pkEckgReq.curveId);
    }
    /* cache the generated key */
    if (ret == 0) {
        ret = hsmCacheKeyEcc(server, server->crypto->algoCtx.eccPrivate,
            &keyId);
    }
    /* set the assigned id */
    wc_ecc_free(server->crypto->algoCtx.eccPrivate);
    if (ret == 0) {
        packet->pkEckgRes.keyId = keyId;
        *size = WH_PACKET_STUB_SIZE + sizeof(packet->pkEckgRes);
    }
    return ret;
}

static int hsmCryptoEcdh(whServerContext* server, whPacket* packet,
    uint16_t* size)
{
    int ret;
    word32 len;
    /* out is after the fixed size fields */
    byte* out = (uint8_t*)(&packet->pkEcdhRes + 1);
    /* init ecc key */
    ret = wc_ecc_init_ex(server->crypto->algoCtx.eccPrivate, NULL,
        server->crypto->devId);
    if (ret == 0) {
        ret = wc_ecc_init_ex(server->crypto->algoCtx.eccPrivate, NULL,
            server->crypto->devId);
    }
    /* load the private key */
    if (ret == 0) {
        ret = hsmLoadKeyEcc(server, server->crypto->algoCtx.eccPrivate,
            packet->pkEcdhReq.privateKeyId, packet->pkEcdhReq.curveId);
    }
    /* set rng */
    if (ret == 0) {
        ret = wc_ecc_set_rng(server->crypto->algoCtx.eccPrivate,
            server->crypto->rng);
    }
    /* load the public key */
    if (ret == 0) {
        ret = hsmLoadKeyEcc(server, server->crypto->pubKey.eccPublic,
            packet->pkEcdhReq.publicKeyId, packet->pkEcdhReq.curveId);
    }
    /* make shared secret */
    if (ret == 0) {
        len = server->crypto->algoCtx.eccPrivate->dp->size;
        ret = wc_ecc_shared_secret(server->crypto->algoCtx.eccPrivate,
            server->crypto->pubKey.eccPublic, out, &len);
    }
    wc_ecc_free(server->crypto->algoCtx.eccPrivate);
    wc_ecc_free(server->crypto->pubKey.eccPublic);
    if (ret == 0) {
        packet->pkEcdhRes.sz = len;
        *size = WH_PACKET_STUB_SIZE + sizeof(packet->pkEcdhRes) + len;
    }
    return ret;
}

static int hsmCryptoEcdsaSign(whServerContext* server, whPacket* packet,
    uint16_t* size)
{
    int ret;
    word32 len;
    /* in and out are after the fixed size fields */
    byte* in = (uint8_t*)(&packet->pkEccSignReq + 1);
    byte* out = (uint8_t*)(&packet->pkEccSignRes + 1);
    /* init pivate key */
    ret = wc_ecc_init_ex(server->crypto->algoCtx.eccPrivate, NULL,
        server->crypto->devId);
    /* load the private key */
    if (ret == 0) {
        ret = hsmLoadKeyEcc(server, server->crypto->algoCtx.eccPrivate,
            packet->pkEccSignReq.keyId, packet->pkEccSignReq.curveId);
    }
    /* sign the input */
    if (ret == 0) {
        len = WH_COMM_MTU - sizeof(packet->pkEccSignRes);
        ret = wc_ecc_sign_hash(in, packet->pkEccSignReq.sz, out, &len,
            server->crypto->rng, server->crypto->algoCtx.eccPrivate);
    }
    wc_ecc_free(server->crypto->algoCtx.eccPrivate);
    if (ret == 0) {
        packet->pkEccSignRes.sz = len;
        *size = WH_PACKET_STUB_SIZE + sizeof(packet->pkEccSignRes) + len;
    }
    return ret;
}

static int hsmCryptoEcdsaVerify(whServerContext* server, whPacket* packet,
    uint16_t* size)
{
    int ret;
    int res;
    /* sig and hash are after the fixed size fields */
    byte* sig = (uint8_t*)(&packet->pkEccVerifyReq + 1);
    byte* hash = (uint8_t*)(&packet->pkEccVerifyReq + 1) +
        packet->pkEccVerifyReq.sigSz;
    /* init public key */
    ret = wc_ecc_init_ex(server->crypto->pubKey.eccPublic, NULL,
        server->crypto->devId);
    /* load the public key */
    if (ret == 0) {
        ret = hsmLoadKeyEcc(server, server->crypto->pubKey.eccPublic,
            packet->pkEccVerifyReq.keyId, packet->pkEccVerifyReq.curveId);
    }
    /* verify the signature */
    if (ret == 0) {
        ret = wc_ecc_verify_hash(sig, packet->pkEccVerifyReq.sigSz, hash,
            packet->pkEccVerifyReq.hashSz, &res,
            server->crypto->pubKey.eccPublic);
    }
    wc_ecc_free(server->crypto->pubKey.eccPublic);
    if (ret == 0) {
        packet->pkEccVerifyRes.res = res;
        *size = WH_PACKET_STUB_SIZE + sizeof(packet->pkEccVerifyRes);
    }
    return ret;
}

static int hsmCryptoEcCheckPrivKey(whServerContext* server, whPacket* packet,
    uint16_t* size)
{
    int ret;
    /* init pivate key */
    ret = wc_ecc_init_ex(server->crypto->algoCtx.eccPrivate, NULL,
        server->crypto->devId);
    /* load the private key */
    if (ret == 0) {
        ret = hsmLoadKeyEcc(server, server->crypto->algoCtx.eccPrivate,
            packet->pkEccCheckReq.keyId, packet->pkEccCheckReq.curveId);
    }
    /* check the key */
    if (ret == 0)
        ret = wc_ecc_check_key(server->crypto->algoCtx.eccPrivate);
    wc_ecc_free(server->crypto->algoCtx.eccPrivate);
    if (ret == 0) {
        packet->pkEccCheckRes.ok = 1;
        *size = WH_PACKET_STUB_SIZE + sizeof(packet->pkEccCheckRes);
    }
    return ret;
}
#endif /* HAVE_ECC */

#ifndef NO_AES
#ifdef HAVE_AES_CBC
static int hsmCryptoAesCbc(whServerContext* server, whPacket* packet,
    uint16_t* size)
{
    int ret = 0;
    word32 len;
    /* key, iv, in, and out are after fixed size fields */
    byte* key = (uint8_t*)(&packet->cipherAesCbcReq + 1);
    byte* iv = key + packet->cipherAesCbcReq.keyLen;
    byte* in = iv + AES_IV_SIZE;
    byte* out = (uint8_t*)(&packet->cipherAesCbcRes + 1);
    uint8_t tmpKey[AES_MAX_KEY_SIZE + AES_IV_SIZE];
    /* use keyId and load from keystore if keyId is nonzero, must check for zero
     * since WH_KEYID_ERASED may not be zero while the client always defaults to
     * devCtx 0 */
    if (packet->cipherAesCbcReq.keyId != 0) {
        len = sizeof(tmpKey);
        ret = hsmReadKey(server, WH_MAKE_KEYID(WH_KEYTYPE_CRYPTO,
            server->comm->client_id, packet->cipherAesCbcReq.keyId), NULL,
            tmpKey, (uint32_t*)&len);
        if (ret == 0) {
            /* set key to use tmpKey data */
            key = tmpKey;
            /* overwrite keyLen with internal length */
            packet->cipherAesCbcReq.keyLen = len;
        }
    }
    /* init key with possible hardware */
    if (ret == 0) {
        ret = wc_AesInit(server->crypto->algoCtx.aes, NULL,
            server->crypto->devId);
    }
    /* load the key */
    if (ret == 0) {
        ret = wc_AesSetKey(server->crypto->algoCtx.aes, key,
            (word32)packet->cipherAesCbcReq.keyLen, iv,
            packet->cipherAesCbcReq.enc == 1 ?
            AES_ENCRYPTION : AES_DECRYPTION);
    }
    /* do the crypto operation */
    if (ret == 0) {
        /* store this since it will be overwritten */
        len = packet->cipherAesCbcReq.sz;
        if (packet->cipherAesCbcReq.enc == 1)
            ret = wc_AesCbcEncrypt(server->crypto->algoCtx.aes, out, in, len);
        else
            ret = wc_AesCbcDecrypt(server->crypto->algoCtx.aes, out, in, len);
    }
    wc_AesFree(server->crypto->algoCtx.aes);
    /* encode the return sz */
    if (ret == 0) {
        /* set sz */
        packet->cipherAesCbcRes.sz = len;
        *size = WH_PACKET_STUB_SIZE +
            sizeof(packet->cipherAesCbcRes) + len;
    }
    return ret;
}
#endif /* HAVE_AES_CBC */
#ifdef HAVE_AESGCM
static int hsmCryptoAesGcm(whServerContext* server, whPacket* packet,
    uint16_t* size)
{
    int ret = 0;
    word32 len;
    /* key, iv, in, authIn, authTag, and out are after fixed size fields */
    byte* key = (uint8_t*)(&packet->cipherAesGcmReq + 1);
    byte* iv = key + packet->cipherAesGcmReq.keyLen;
    byte* in = iv + packet->cipherAesGcmReq.ivSz;
    byte* authIn = in + packet->cipherAesGcmReq.sz;
    byte* out = (uint8_t*)(&packet->cipherAesGcmRes + 1);
    byte* authTag;
    uint8_t tmpKey[AES_MAX_KEY_SIZE + AES_IV_SIZE];
    /* use keyId and load from keystore if keyId is nonzero, must check for zero
     * since WH_KEYID_ERASED may not be zero while the client always defaults to
     * devCtx 0 */
    if (packet->cipherAesGcmReq.keyId != 0) {
        len = sizeof(tmpKey);
        ret = hsmReadKey(server, WH_MAKE_KEYID(WH_KEYTYPE_CRYPTO,
            server->comm->client_id, packet->cipherAesGcmReq.keyId),
            NULL, tmpKey, (uint32_t*)&len);
        if (ret == 0) {
            /* set key to use tmpKey data */
            key = tmpKey;
            /* overwrite keyLen with internal length */
            packet->cipherAesGcmReq.keyLen = len;
        }
    }
    /* init key with possible hardware */
    if (ret == 0) {
        ret = wc_AesInit(server->crypto->algoCtx.aes, NULL,
            server->crypto->devId);
    }
    /* load the key */
    if (ret == 0) {
        ret = wc_AesGcmSetKey(server->crypto->algoCtx.aes, key,
            packet->cipherAesGcmReq.keyLen);
    }
    /* do the crypto operation */
    if (ret == 0) {
        /* store this since it will be overwritten */
        len = packet->cipherAesGcmReq.sz;
        *size = 0;
        if (packet->cipherAesGcmReq.enc == 1) {
            /* set authTag as a packet output */
            authTag = out + len;
            *size += packet->cipherAesGcmReq.authTagSz;
            /* copy authTagSz since it will be overwritten */
            packet->cipherAesGcmRes.authTagSz =
                packet->cipherAesGcmReq.authTagSz;
            ret = wc_AesGcmEncrypt(server->crypto->algoCtx.aes, out, in, len,
                iv, packet->cipherAesGcmReq.ivSz, authTag,
                packet->cipherAesGcmReq.authTagSz, authIn,
                packet->cipherAesGcmReq.authInSz);
        }
        else {
            /* set authTag as a packet input */
            authTag = authIn + packet->cipherAesGcmReq.authInSz;
            ret = wc_AesGcmDecrypt(server->crypto->algoCtx.aes, out, in, len,
                iv, packet->cipherAesGcmReq.ivSz, authTag,
                packet->cipherAesGcmReq.authTagSz, authIn,
                packet->cipherAesGcmReq.authInSz);
        }
    }
    wc_AesFree(server->crypto->algoCtx.aes);
    /* encode the return sz */
    if (ret == 0) {
        /* set sz */
        packet->cipherAesGcmRes.sz = len;
        *size += WH_PACKET_STUB_SIZE +
            sizeof(packet->cipherAesGcmRes) + len;
    }
    return ret;
}
#endif /* HAVE_AESGCM */
#endif /* !NO_AES */

#ifdef WOLFSSL_CMAC
static int hsmCryptoCmac(whServerContext* server, whPacket* packet,
    uint16_t* size, uint16_t seq)
{
    whKeyId keyId = WH_KEYID_ERASED;
    int ret;
    int i;
    word32 len;
    word32 blockSz = AES_BLOCK_SIZE;
    uint16_t cancelSeq;
    uint8_t tmpKey[AES_MAX_KEY_SIZE + AES_IV_SIZE];
    /* in, out and key are after the fixed size fields */
    byte* in = (uint8_t*)(&packet->cmacReq + 1);
    byte* key = in + packet->cmacReq.inSz;
    byte* out = (uint8_t*)(&packet->cmacRes + 1);
    whNvmMetadata meta[1] = {{0}};
    uint8_t moveToBigCache = 0;
    /* do oneshot if all fields are present */
    if (packet->cmacReq.inSz != 0 && packet->cmacReq.keySz != 0 &&
        packet->cmacReq.outSz != 0) {
        len = packet->cmacReq.outSz;
        ret = wc_AesCmacGenerate_ex(server->crypto->algoCtx.cmac, out, &len, in,
            packet->cmacReq.inSz, key, packet->cmacReq.keySz, NULL,
            server->crypto->devId);
        packet->cmacRes.outSz = len;
    }
    else {
        /* do each operation based on which fields are set */
        if (packet->cmacReq.keySz != 0) {
            /* initialize cmac with key and type */
            ret = wc_InitCmac_ex(server->crypto->algoCtx.cmac, key,
                packet->cmacReq.keySz, packet->cmacReq.type, NULL, NULL,
                server->crypto->devId);
        }
        /* Key is not present, meaning client wants to use AES key from
         * cache/nvm. In order to support multiple sequential CmacUpdate()
         * calls, we need to cache the whole CMAC struct between invocations
         * (which also holds the key). To do this we hijack the requested key's
         * cache slot until CmacFinal() is called, at which point we evict the
         * struct from the cache. TODO: client should hold CMAC state */
        else {
            len = sizeof(server->crypto->algoCtx.cmac);
            keyId = packet->cmacReq.keyId;
            ret = hsmReadKey(server,
                WH_MAKE_KEYID(WH_KEYTYPE_CRYPTO, server->comm->client_id, keyId),
                NULL,
                (uint8_t*)server->crypto->algoCtx.cmac,
                (uint32_t*)&len);
            /* if the key size is a multiple of aes, init the key and
             * overwrite the existing key on exit */
            if (len == AES_128_KEY_SIZE || len == AES_192_KEY_SIZE ||
                len == AES_256_KEY_SIZE) {
                moveToBigCache = 1;
                XMEMCPY(tmpKey, (uint8_t*)server->crypto->algoCtx.cmac, len);
                ret = wc_InitCmac_ex(server->crypto->algoCtx.cmac, tmpKey, len,
                    WC_CMAC_AES, NULL, NULL, server->crypto->devId);
            }
            else if (len != sizeof(server->crypto->algoCtx.cmac))
                ret = BAD_FUNC_ARG;
        }
        /* Handle CMAC update, checking for cancellation */
        if (ret == 0 && packet->cmacReq.inSz != 0) {
            for (i = 0; ret == 0 && i < packet->cmacReq.inSz; i += AES_BLOCK_SIZE) {
                if (i + AES_BLOCK_SIZE > packet->cmacReq.inSz) {
                    blockSz = packet->cmacReq.inSz - i;
                }
                ret = wc_CmacUpdate(server->crypto->algoCtx.cmac, in + i,
                    blockSz);
                if (ret == 0) {
                    ret = wh_Server_GetCanceledSequence(server, &cancelSeq);
                    if (ret == 0 && cancelSeq == seq) {
                        ret = WH_ERROR_CANCEL;
                    }
                }
            }
        }
        /* do final and evict the struct if outSz is set, otherwise cache the
         * struct for a future call */
        if ((ret == 0 && packet->cmacReq.outSz != 0) || ret == WH_ERROR_CANCEL) {
            if (ret != WH_ERROR_CANCEL) {
                keyId = packet->cmacReq.keyId;
                len = packet->cmacReq.outSz;
                ret = wc_CmacFinal(server->crypto->algoCtx.cmac, out, &len);
                packet->cmacRes.outSz = len;
                packet->cmacRes.keyId = WH_KEYID_ERASED;
            }
            /* evict the key, canceling means abandoning the current state */
            if (ret == 0 || ret == WH_ERROR_CANCEL) {
                /* Don't override return value except on failure */
                int tmpRet = hsmEvictKey(
                    server, WH_MAKE_KEYID(WH_KEYTYPE_CRYPTO,
                                               server->comm->client_id, keyId));
                if (tmpRet != 0) {
                    ret = tmpRet;
                }
            }
        }
        /* Cache the CMAC struct for a future update call */
        else if (ret == 0) {
            /* cache/re-cache updated struct */
            if (packet->cmacReq.keySz != 0) {
                keyId = WH_MAKE_KEYID(WH_KEYTYPE_CRYPTO,
                        server->comm->client_id, WH_KEYID_ERASED);
                ret = hsmGetUniqueId(server, &keyId);
            }
            else {
                keyId = WH_MAKE_KEYID(WH_KEYTYPE_CRYPTO,
                    server->comm->client_id, packet->cmacReq.keyId);
            }
            /* evict the aes sized key in the normal cache */
            if (moveToBigCache == 1) {
                ret = hsmEvictKey(server, keyId);
            }
            meta->id = keyId;
            meta->len = sizeof(server->crypto->algoCtx.cmac);
            ret = hsmCacheKey(server, meta, (uint8_t*)server->crypto->algoCtx.cmac);
            packet->cmacRes.keyId = (keyId & WH_KEYID_MASK);
            packet->cmacRes.outSz = 0;
        }
    }
    if (ret == 0) {
        *size = WH_PACKET_STUB_SIZE + sizeof(packet->cmacRes) +
            packet->cmacRes.outSz;
    }
    return ret;
}
#endif

#ifndef NO_SHA256
static int hsmCryptoSha256(whServerContext* server, whPacket* packet,
                           uint16_t* size)
{
    int                        ret    = 0;
    wc_Sha256*                 sha256 = server->crypto->algoCtx.sha256;
    wh_Packet_hash_sha256_req* req    = &packet->hashSha256Req;
    wh_Packet_hash_sha256_res* res    = &packet->hashSha256Res;

    /* THe server SHA256 struct doesn't persist state (it is a union), meaning
     * the devId may get blown away between calls. We must restore the server
     * devId each time */
    sha256->devId = server->crypto->devId;

    /* Init the SHA256 context if this is the first time, otherwise restore the
     * hash state from the client */
    if (req->resumeState.hiLen == 0 && req->resumeState.loLen == 0) {
        ret = wc_InitSha256_ex(sha256, NULL, server->crypto->devId);
    }
    else {
        XMEMCPY(sha256->digest, req->resumeState.hash, WC_SHA256_DIGEST_SIZE);
        sha256->loLen = req->resumeState.loLen;
        sha256->hiLen = req->resumeState.hiLen;
    }

    if (req->isLastBlock) {
        /* wolfCrypt (or cryptoCb) is responsible for last block padding */
        if (ret == 0) {
            ret = wc_Sha256Update(sha256, req->inBlock, req->lastBlockLen);
        }
        if (ret == 0) {
            ret = wc_Sha256Final(sha256, res->hash);
        }
    }
    else {
        /* Client always sends full blocks, unless it's the last block */
        if (ret == 0) {
            ret = wc_Sha256Update(sha256, req->inBlock, WC_SHA256_BLOCK_SIZE);
        }
        /* Send the hash state back to the client */
        if (ret == 0) {
            XMEMCPY(res->hash, sha256->digest, WC_SHA256_DIGEST_SIZE);
            res->loLen = sha256->loLen;
            res->hiLen = sha256->hiLen;
        }
    }

    return ret;
}
#endif /* !NO_SHA256 */

int wh_Server_HandleCryptoRequest(whServerContext* server,
    uint16_t action, uint8_t* data, uint16_t* size, uint16_t seq)
{
    int ret = 0;
    uint8_t* out;
    whPacket* packet = (whPacket*)data;
    if (server == NULL || server->crypto == NULL || data == NULL || size == NULL)
        return BAD_FUNC_ARG;
#ifdef DEBUG_CRYPTOCB_VERBOSE
    printf("[server] Crypto request. Action:%u\n", action);
#endif
    switch (action)
    {
    case WC_ALGO_TYPE_CIPHER:
        switch (packet->cipherAnyReq.type)
        {
#ifndef NO_AES
#ifdef HAVE_AES_CBC
        case WC_CIPHER_AES_CBC:
            ret = hsmCryptoAesCbc(server, (whPacket*)data, size);
            break;
#endif /* HAVE_AES_CBC */
#ifdef HAVE_AESGCM
        case WC_CIPHER_AES_GCM:
            ret = hsmCryptoAesGcm(server, (whPacket*)data, size);
            break;
#endif /* HAVE_AESGCM */
#endif /* !NO_AES */
        default:
            ret = NOT_COMPILED_IN;
            break;
        }
        break;
    case WC_ALGO_TYPE_PK:
#ifdef DEBUG_CRYPTOCB_VERBOSE
<<<<<<< HEAD
        printf("[server] PK type:%u\n", packet->pkAnyReq.type);
=======
        printf("[server] -PK type:%u\n", packet->pkAnyReq.type);
>>>>>>> b1218c0a
#endif
        switch (packet->pkAnyReq.type)
        {
#ifndef NO_RSA
#ifdef WOLFSSL_KEY_GEN
        case WC_PK_TYPE_RSA_KEYGEN:
            ret = hsmCryptoRsaKeyGen(server, (whPacket*)data, size);
            break;
#endif  /* WOLFSSL_KEY_GEN */
        case WC_PK_TYPE_RSA:
#ifdef DEBUG_CRYPTOCB_VERBOSE
            printf("[server] RSA req recv. opType:%u inLen:%d keyId:%u outLen:%u type:%u\n",
                    packet->pkRsaReq.opType,
                    packet->pkRsaReq.inLen,
                    packet->pkRsaReq.keyId,
                    packet->pkRsaReq.outLen,
                    packet->pkRsaReq.type);
#endif
            switch (packet->pkRsaReq.opType)
            {
            case RSA_PUBLIC_ENCRYPT:
            case RSA_PUBLIC_DECRYPT:
            case RSA_PRIVATE_ENCRYPT:
            case RSA_PRIVATE_DECRYPT:
                ret = hsmCryptoRsaFunction(server, (whPacket*)data, size);
#ifdef DEBUG_CRYPTOCB_VERBOSE
                printf("[server] RSA req recv. ret:%d type:%d\n", ret, packet->pkRsaRes.outLen);
#endif
                break;
            default:
                /* Invalid opType */
                ret = BAD_FUNC_ARG;
            }
            break;
        case WC_PK_TYPE_RSA_GET_SIZE:
            ret = hsmCryptoRsaGetSize(server, (whPacket*)data, size);
#ifdef DEBUG_CRYPTOCB_VERBOSE
            printf("[server] RSA req getsize recv.Ret:%d\n", ret);
#endif
            break;
#endif /* !NO_RSA */
#ifdef HAVE_ECC
        case WC_PK_TYPE_EC_KEYGEN:
            ret = hsmCryptoEcKeyGen(server, (whPacket*)data, size);
            break;
        case WC_PK_TYPE_ECDH:
            ret = hsmCryptoEcdh(server, (whPacket*)data, size);
            break;
        case WC_PK_TYPE_ECDSA_SIGN:
            ret = hsmCryptoEcdsaSign(server, (whPacket*)data, size);
            break;
        case WC_PK_TYPE_ECDSA_VERIFY:
            ret = hsmCryptoEcdsaVerify(server, (whPacket*)data, size);
            break;
        case WC_PK_TYPE_EC_CHECK_PRIV_KEY:
            ret = hsmCryptoEcCheckPrivKey(server, (whPacket*)data, size);
            break;
#endif /* HAVE_ECC */
#ifdef HAVE_CURVE25519
        case WC_PK_TYPE_CURVE25519_KEYGEN:
            ret = hsmCryptoCurve25519KeyGen(server, (whPacket*)data, size);
            break;
        case WC_PK_TYPE_CURVE25519:
            ret = hsmCryptoCurve25519(server, (whPacket*)data, size);
            break;
#endif /* HAVE_CURVE25519 */
        default:
            ret = NOT_COMPILED_IN;
            break;
        }
        break;
#ifndef WC_NO_RNG
    case WC_ALGO_TYPE_RNG:
        /* out is after the fixed size fields */
        out = (uint8_t*)(&packet->rngRes + 1);
        /* generate the bytes */
        ret = wc_RNG_GenerateBlock(server->crypto->rng, out, packet->rngReq.sz);
        if (ret == 0) {
            *size = WH_PACKET_STUB_SIZE + sizeof(packet->rngRes) +
                packet->rngRes.sz;
        }
        break;
#endif /* !WC_NO_RNG */
#ifdef WOLFSSL_CMAC
    case WC_ALGO_TYPE_CMAC:
        ret = hsmCryptoCmac(server, (whPacket*)data, size, seq);
        break;
#endif

    case WC_ALGO_TYPE_HASH:
        switch (packet->hashAnyReq.type) {
            case WC_HASH_TYPE_SHA256:
#ifdef DEBUG_CRYPTOCB_VERBOSE
                printf("[server] SHA256 req recv. type:%u\n",
                       packet->hashSha256Req.type);
#endif
                ret = hsmCryptoSha256(server, (whPacket*)data, size);
#ifdef DEBUG_CRYPTOCB_VERBOSE
                if (ret != 0) {
                    printf("[server] SHA256 ret = %d\n", ret);
                }
#endif
                break;

            default:
                ret = NOT_COMPILED_IN;
                break;
        }
        break;

#ifndef NO_SHA256
#endif /* !NO_SHA256 */


    case WC_ALGO_TYPE_NONE:
    default:
        ret = NOT_COMPILED_IN;
        break;
    }

    /* Propagate error code to client in response packet */
    packet->rc = ret;

    if (ret != 0)
        *size = WH_PACKET_STUB_SIZE + sizeof(packet->rc);

    /* Since crypto error codes are propagated to the client in the response
     * packet, return success to the caller unless a cancellation has occurred
     */
    if (ret != WH_ERROR_CANCEL) {
        ret = 0;
    }
    return ret;
}
#endif  /* !WOLFHSM_CFG_NO_CRYPTO */<|MERGE_RESOLUTION|>--- conflicted
+++ resolved
@@ -50,81 +50,45 @@
 static int hsmCacheKeyRsa(whServerContext* server, RsaKey* key,
         whKeyId keyId, whNvmFlags flags, uint32_t label_len, uint8_t* label)
 {
-<<<<<<< HEAD
     /* III server!=NULL, keyId != ERASED */
-    int ret = 0;
-    int slotIdx = 0;
-    whNvmMetadata* meta = NULL;
-    uint8_t* buffer = NULL;
-    int derSize = 0;
-
-    /* get a free slot */
-    slotIdx = hsmCacheFindSlot(server);
-    if (slotIdx < 0) {
-        ret = slotIdx;
-    }
-#ifdef DEBUG_CRYPTOCB_VERBOSE
-    printf("[server] CacheKeyRsa findSlot:%d\n", slotIdx);
-#endif
-
-    if (ret == 0) {
-        meta = server->cache[slotIdx].meta;
-        if (label_len > sizeof(meta->label)) {
-            label_len = sizeof(meta->label);
-        }
-        buffer = (uint8_t*)&server->cache[slotIdx].buffer;
-        derSize = sizeof(server->cache[slotIdx].buffer);
-        server->cache[slotIdx].commited = 0;
-    }
-
-    if (ret == 0) {
-        /* Serialize the key to DER format */
-        XMEMSET((uint8_t*)&server->cache[slotIdx], 0, sizeof(whServerCacheSlot));
-        derSize = wc_RsaKeyToDer(key, buffer, derSize);
-        if (derSize < 0) {
-            ret = derSize;
-        }
-#ifdef DEBUG_CRYPTOCB_VERBOSE
-        printf("[server] CacheKeyRsa RsaKeyToDer:%d\n", derSize);
-#endif
-=======
     uint8_t* cacheBuf;
     whNvmMetadata* cacheMeta;
     int ret = 0;
+
     /* wc_RsaKeyToDer doesn't have a length check option so we need to just pass
      * the big key size if compiled */
     const uint16_t keySz = WOLFHSM_CFG_SERVER_KEYCACHE_BIG_BUFSIZE;
-    whKeyId keyId = WH_KEYTYPE_CRYPTO;
+    whKeyId keyId = WH_MAKE_KEYID(WH_KEYTYPE_CRYPTO, server->comm->client_id, WH_KEYID_ERASED);
     /* get a free slot */
     ret = hsmCacheFindSlotAndZero(server, keySz, &cacheBuf, &cacheMeta);
     if (ret == 0)
         ret = hsmGetUniqueId(server, &keyId);
     if (ret == 0) {
+        if (label_len > sizeof(meta->label)) {
+            label_len = sizeof(meta->label);
+        }
+        //server->cache[slotIdx].commited = 0;
         /* export key */
         /* TODO: Fix wolfCrypto to allow KeyToDer when KEY_GEN is NOT set */
-        ret = wc_RsaKeyToDer(key, cacheBuf, keySz);
->>>>>>> b1218c0a
+        keySz = wc_RsaKeyToDer(key, cacheBuf, keySz);
+        if (keySz < 0) {
+            ret = keySz;
+        }
     }
 
     if (ret == 0) {
         /* set meta */
-<<<<<<< HEAD
-        meta->id = keyId;
-        meta->len = derSize;
-        meta->flags = flags;
-        meta->access = WH_NVM_ACCESS_ANY;
+        cacheMeta->id = keyId;
+        cacheMeta->len = derSize;
+        cacheMeta->flags = flags;
+        cacheMeta->access = WH_NVM_ACCESS_ANY;
 
         if (    (label != NULL) &&
                 (label_len > 0) ) {
-            XMEMCPY(meta->label, label, label_len);
-        }
-=======
-        cacheMeta->id = keyId;
-        cacheMeta->len = ret;
+            XMEMCPY(cacheMeta->label, label, label_len);
+        }
         /* export keyId */
         *outId = keyId;
-        ret = 0;
->>>>>>> b1218c0a
     }
     return ret;
 }
@@ -135,12 +99,7 @@
     whNvmMetadata* cacheMeta;
     int ret = 0;
     uint32_t idx = 0;
-<<<<<<< HEAD
-    uint32_t size;
     keyId = WH_MAKE_KEYID(WH_KEYTYPE_CRYPTO, server->comm->client_id, keyId);
-=======
-    keyId |= (WH_KEYTYPE_CRYPTO | (server->comm->client_id << 8));
->>>>>>> b1218c0a
     /* freshen the key */
     ret = hsmFreshenKey(server, keyId, &cacheBuf, &cacheMeta);
     /* decode the key */
@@ -171,29 +130,15 @@
     XMEMCPY(label, packet->pkRsakgReq.label, sizeof(label));
 
     /* init the rsa key */
-<<<<<<< HEAD
     ret = wc_InitRsaKey_ex(rsa, NULL, server->crypto->devId);
     /* make the rsa key with the given params */
     if (ret == 0) {
 #ifdef DEBUG_CRYPTOCB_VERBOSE
         printf("[server] MakeRsaKey: size:%d, e:%ld\n", key_size, e);
-=======
-    ret = wc_InitRsaKey_ex(server->crypto->algoCtx.rsa, NULL,
-        server->crypto->devId);
-    /* make the rsa key with the given params */
-    if (ret == 0) {
-#ifdef DEBUG_CRYPTOCB_VERBOSE
-        printf("[server] -MakeRsaKey: size:%u, e:%u\n",
-                (word32)packet->pkRsakgReq.size, packet->pkRsakgReq.e);
->>>>>>> b1218c0a
 #endif
         ret = wc_MakeRsaKey(rsa, key_size, e, server->crypto->rng);
 #ifdef DEBUG_CRYPTOCB_VERBOSE
-<<<<<<< HEAD
         printf("[server] MakeRsaKey: ret:%d\n",ret);
-=======
-        printf("[server] -MakeRsaKey: ret:%d\n",ret);
->>>>>>> b1218c0a
 #endif
 
         /* Check incoming flags */
@@ -202,11 +147,7 @@
                 /* Must export the key. Ignore remaining flags, label, and id */
                 out_size = wc_RsaKeyToDer(rsa, out, out_size);
 #ifdef DEBUG_CRYPTOCB_VERBOSE
-<<<<<<< HEAD
                 printf("[server] RsaKeyGen RsaKeyToDer:%d\n", out_size);
-=======
-        printf("[server] -CacheKey: keyId:%u, ret:%d\n", keyId, ret);
->>>>>>> b1218c0a
 #endif
                 if (out_size < 0) {
                     ret = out_size;
@@ -264,32 +205,20 @@
     if (ret == 0) {
         ret = hsmLoadKeyRsa(server, server->crypto->algoCtx.rsa, key_id);
 #ifdef DEBUG_CRYPTOCB_VERBOSE
-<<<<<<< HEAD
         printf("[server] LoadKeyRsa keyid %u:%d\n", key_id,ret);
-=======
-        printf("[server] -LoadKeyRsa keyid %u:%d\n", packet->pkRsaReq.keyId,ret);
->>>>>>> b1218c0a
 #endif
     }
     /* do the rsa operation */
     if (ret == 0) {
         len = packet->pkRsaReq.outLen;
 #ifdef DEBUG_CRYPTOCB_VERBOSE
-<<<<<<< HEAD
         printf("[server] RSAFunction in:%p %u, out:%p, opType:%d\n",
-=======
-        printf("[server] -RSAFunction in:%p %u, out:%p, opType:%d\n",
->>>>>>> b1218c0a
                 in, packet->pkRsaReq.inLen, out, packet->pkRsaReq.opType);
 #endif
         ret = wc_RsaFunction(in, packet->pkRsaReq.inLen, out, &len,
             packet->pkRsaReq.opType, server->crypto->algoCtx.rsa, server->crypto->rng);
 #ifdef DEBUG_CRYPTOCB_VERBOSE
-<<<<<<< HEAD
         printf("[server] RSAFunction outLen:%d, ret:%d\n", len, ret);
-=======
-        printf("[server] -RSAFunction outLen:%d, ret:%d\n", len, ret);
->>>>>>> b1218c0a
 #endif
     }
     /* free the key */
@@ -312,12 +241,7 @@
             packet->pkRsaGetSizeReq.keyId);
     int key_size = 0;
     /* init rsa key */
-<<<<<<< HEAD
     ret = wc_InitRsaKey_ex(rsa, NULL, server->crypto->devId);
-=======
-    ret = wc_InitRsaKey_ex(server->crypto->algoCtx.rsa, NULL,
-        server->crypto->devId);
->>>>>>> b1218c0a
     /* load the key from the keystore */
     if (ret == 0) {
         ret = hsmLoadKeyRsa(server, rsa, key_id);
@@ -490,11 +414,7 @@
     /* get a free slot */
     ret = hsmCacheFindSlotAndZero(server, qxLen + qyLen + qdLen, &cacheBuf,
         &cacheMeta);
-<<<<<<< HEAD
-    if (ret == 0) {
-=======
     if (ret == 0)
->>>>>>> b1218c0a
         ret = hsmGetUniqueId(server, &keyId);
     /* export key */
     if (ret == 0) {
@@ -1082,11 +1002,7 @@
         break;
     case WC_ALGO_TYPE_PK:
 #ifdef DEBUG_CRYPTOCB_VERBOSE
-<<<<<<< HEAD
         printf("[server] PK type:%u\n", packet->pkAnyReq.type);
-=======
-        printf("[server] -PK type:%u\n", packet->pkAnyReq.type);
->>>>>>> b1218c0a
 #endif
         switch (packet->pkAnyReq.type)
         {
